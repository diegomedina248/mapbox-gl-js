--- conflicted
+++ resolved
@@ -853,55 +853,35 @@
         sourceCache.setFeatureState(sourceLayer, featureId, state);
     }
 
-<<<<<<< HEAD
-    removeFeatureState(feature: { source: string; sourceLayer?: string; id?: string | number; }, key?: string) {
-        this._checkLoaded();
-        const sourceId = feature.source;
-        const sourceLayer = feature.sourceLayer;
-        const sourceCache = this.sourceCaches[sourceId];
-        const featureId = parseInt(feature.id, 10);
-=======
     removeFeatureState(target: { source: string; sourceLayer?: string; id?: string | number; }, key?: string) {
         this._checkLoaded();
         const sourceId = target.source;
         const sourceLayer = target.sourceLayer;
         const sourceCache = this.sourceCaches[sourceId];
         const featureId = parseInt(target.id, 10);
->>>>>>> 88318783
 
         if (sourceCache === undefined) {
             this.fire(new ErrorEvent(new Error(`The source '${sourceId}' does not exist in the map's style.`)));
             return;
         }
         const sourceType = sourceCache.getSource().type;
-<<<<<<< HEAD
-=======
 
         if (sourceType === 'geojson' && sourceLayer) {
             this.fire(new ErrorEvent(new Error(`GeoJSON sources cannot have a sourceLayer parameter.`)));
             return;
         }
 
->>>>>>> 88318783
         if (sourceType === 'vector' && !sourceLayer) {
             this.fire(new ErrorEvent(new Error(`The sourceLayer parameter must be provided for vector source types.`)));
             return;
         }
 
-<<<<<<< HEAD
-        if (feature.id && isNaN(featureId) || featureId < 0) {
-=======
         if (target.id && isNaN(featureId) || featureId < 0) {
->>>>>>> 88318783
             this.fire(new ErrorEvent(new Error(`The feature id parameter must be non-negative.`)));
             return;
         }
 
-<<<<<<< HEAD
-        if (key && !feature.id) {
-=======
         if (key && !target.id) {
->>>>>>> 88318783
             this.fire(new ErrorEvent(new Error(`A feature id is requred to remove its specific state property.`)));
             return;
         }
